from setuptools import setup

setup(
<<<<<<< HEAD
    name='agcm',
    version='0.4',
    packages=['agcm'],
=======
    name='python-fcm',
    version='0.4',
    packages=['fcm'],
>>>>>>> d5f26622
    license='The MIT License (MIT)',
    author='Nam Ngo',
    author_email='nam@kogan.com.au',
    url='http://blog.namis.me/python-fcm/',
    description='Python client for Google Cloud Messaging for Android (FCM)',
    long_description=open('README.rst').read(),
<<<<<<< HEAD
    keywords='android gcm push notification google cloud messaging',
    install_requires=['aiohttp'],
=======
    keywords='android fcm push notification google cloud messaging',
    install_requires=['requests'],
>>>>>>> d5f26622
    tests_require=['mock'],
    test_suite='fcm.test',
)<|MERGE_RESOLUTION|>--- conflicted
+++ resolved
@@ -1,28 +1,17 @@
 from setuptools import setup
 
 setup(
-<<<<<<< HEAD
-    name='agcm',
+    name='afcm',
     version='0.4',
-    packages=['agcm'],
-=======
-    name='python-fcm',
-    version='0.4',
-    packages=['fcm'],
->>>>>>> d5f26622
+    packages=['afcm'],
     license='The MIT License (MIT)',
     author='Nam Ngo',
     author_email='nam@kogan.com.au',
     url='http://blog.namis.me/python-fcm/',
     description='Python client for Google Cloud Messaging for Android (FCM)',
     long_description=open('README.rst').read(),
-<<<<<<< HEAD
-    keywords='android gcm push notification google cloud messaging',
+    keywords='android fcm push notification google cloud messaging',
     install_requires=['aiohttp'],
-=======
-    keywords='android fcm push notification google cloud messaging',
-    install_requires=['requests'],
->>>>>>> d5f26622
     tests_require=['mock'],
     test_suite='fcm.test',
 )