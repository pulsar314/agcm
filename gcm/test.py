--- conflicted
+++ resolved
@@ -1,9 +1,5 @@
 import unittest
-<<<<<<< HEAD
-from .agcm import *
-=======
-from fcm import *
->>>>>>> d5f26622
+from .gcm import *
 import json
 from mock import MagicMock, Mock, PropertyMock, patch, sentinel
 import asyncio
@@ -57,26 +53,7 @@
                 {'message_id': '1234'}
             ]
         }
-<<<<<<< HEAD
         asyncio.sleep = Mock()
-=======
-        time.sleep = Mock()
-
-    def test_fcm_proxy(self):
-        self.fcm = FCM('123api', proxy='http://domain.com:8888')
-        self.assertEqual(self.fcm.proxy, {
-            'https': 'http://domain.com:8888'
-        })
-
-        self.fcm = FCM('123api', proxy={
-            'http': 'http://domain.com:8888',
-            'https': 'https://domain.com:8888'
-        })
-        self.assertEqual(self.fcm.proxy, {
-            'http': 'http://domain.com:8888',
-            'https': 'https://domain.com:8888'
-        })
->>>>>>> d5f26622
 
     def test_construct_payload(self):
         res = self.fcm.construct_payload(
@@ -104,12 +81,7 @@
 
     def test_json_payload(self):
         reg_ids = ['12', '145', '56']
-<<<<<<< HEAD
-        json_payload = self.gcm.construct_payload(
-            registration_ids=reg_ids, data=self.data)
-=======
         json_payload = self.fcm.construct_payload(registration_ids=reg_ids, data=self.data)
->>>>>>> d5f26622
         payload = json.loads(json_payload)
 
         self.assertIn('registration_ids', payload)
@@ -146,45 +118,21 @@
     def test_limit_reg_ids(self):
         reg_ids = range(1003)
         self.assertTrue(len(reg_ids) > 1000)
-<<<<<<< HEAD
-        with self.assertRaises(GCMTooManyRegIdsException):
-            self.gcm.json_request(
-                registration_ids=reg_ids, data=self.data)
-=======
         with self.assertRaises(FCMTooManyRegIdsException):
             self.fcm.json_request(registration_ids=reg_ids, data=self.data)
->>>>>>> d5f26622
 
     def test_missing_reg_id(self):
         with self.assertRaises(FCMMissingRegistrationException):
             self.fcm.json_request(registration_ids=[], data=self.data)
 
-<<<<<<< HEAD
-        with self.assertRaises(GCMMissingRegistrationException):
-            self.gcm.plaintext_request(
-                registration_id=None, data=self.data)
-=======
         with self.assertRaises(FCMMissingRegistrationException):
             self.fcm.plaintext_request(registration_id=None, data=self.data)
->>>>>>> d5f26622
 
     def test_empty_topic(self):
         with self.assertRaises(FCMInvalidInputException):
             self.fcm.send_topic_message(topic='', data=self.data)
 
     def test_invalid_ttl(self):
-<<<<<<< HEAD
-        with self.assertRaises(GCMInvalidTtlException):
-            self.gcm.construct_payload(
-                registration_ids='1234', data=self.data,
-                is_json=False, time_to_live=5000000
-            )
-
-        with self.assertRaises(GCMInvalidTtlException):
-            self.gcm.construct_payload(
-                registration_ids='1234', data=self.data,
-                is_json=False, time_to_live=-10
-=======
         with self.assertRaises(FCMInvalidTtlException):
             self.fcm.construct_payload(
                 registration_ids='1234', data=self.data, is_json=False, time_to_live=5000000
@@ -193,7 +141,6 @@
         with self.assertRaises(FCMInvalidTtlException):
             self.fcm.construct_payload(
                 registration_ids='1234', data=self.data, is_json=False, time_to_live=-10
->>>>>>> d5f26622
             )
 
     def test_group_response(self):
@@ -305,35 +252,20 @@
         self.assertEqual(response, "OK")
 
         mock_request.return_value.status_code = 400
-<<<<<<< HEAD
-        with self.assertRaises(GCMMalformedJsonException):
-            self.gcm.make_request(
-=======
         with self.assertRaises(FCMMalformedJsonException):
             response = self.fcm.make_request(
->>>>>>> d5f26622
                 {'message': 'test'}, is_json=False
             )
 
         mock_request.return_value.status_code = 401
-<<<<<<< HEAD
-        with self.assertRaises(GCMAuthenticationException):
-            self.gcm.make_request(
-=======
         with self.assertRaises(FCMAuthenticationException):
             response = self.fcm.make_request(
->>>>>>> d5f26622
                 {'message': 'test'}, is_json=False
             )
 
         mock_request.return_value.status_code = 503
-<<<<<<< HEAD
-        with self.assertRaises(GCMUnavailableException):
-            self.gcm.make_request(
-=======
         with self.assertRaises(FCMUnavailableException):
             response = self.fcm.make_request(
->>>>>>> d5f26622
                 {'message': 'test'}, is_json=False
             )
 
@@ -358,67 +290,19 @@
         """ Test make_request uses timeout. """
         mock_request.return_value.status_code = 200
         mock_request.return_value.content = "OK"
-<<<<<<< HEAD
-        gcm = GCM('123api')
-=======
-        fcm = FCM('123api', timeout=sentinel.timeout)
->>>>>>> d5f26622
+        fcm = FCM('123api')
 
         fcm.make_request(
             {'message': 'test'}, is_json=True
         )
         mock_request.assert_called_once_with(
-<<<<<<< HEAD
-            GCM_URL, data={'message': 'test'},
-            headers={'Authorization': 'key=123api',
-                     'Content-Type': 'application/json'},
-            proxies=None,
-=======
             FCM_URL, data={'message': 'test'},
             headers={'Authorization': 'key=123api', 'Content-Type': 'application/json'}, proxies=None,
->>>>>>> d5f26622
             timeout=sentinel.timeout,
         )
 
     def test_plaintext_request_ok(self):
         returns = ['id=123456789']
-<<<<<<< HEAD
-        self.gcm.make_request = MagicMock(
-            side_effect=create_side_effect(returns))
-        res = self.gcm.plaintext_request(
-            registration_id='1234', data=self.data, retries=1)
-        self.assertIsNone(res)
-        # noinspection PyUnresolvedReferences
-        self.assertEqual(self.gcm.make_request.call_count, 1)
-
-    def test_retry_plaintext_request_ok(self):
-        returns = [GCMUnavailableException(),
-                   GCMUnavailableException(),
-                   'id=123456789']
-
-        self.gcm.make_request = MagicMock(
-            side_effect=create_side_effect(returns))
-        with self.assertRaises(IOError):
-            res = self.gcm.plaintext_request(
-                registration_id='1234', data=self.data, retries=1)
-            self.assertIsNone(res)
-            # noinspection PyUnresolvedReferences
-            self.assertEqual(self.gcm.make_request.call_count, 3)
-
-    def test_retry_plaintext_request_fail(self):
-        returns = [GCMUnavailableException(),
-                   GCMUnavailableException(),
-                   GCMUnavailableException()]
-
-        self.gcm.make_request = MagicMock(
-            side_effect=create_side_effect(returns))
-        with self.assertRaises(IOError):
-            self.gcm.plaintext_request(
-                registration_id='1234', data=self.data, retries=2)
-
-        # noinspection PyUnresolvedReferences
-        self.assertEqual(self.gcm.make_request.call_count, 2)
-=======
         self.fcm.make_request = MagicMock(side_effect=create_side_effect(returns))
         res = self.fcm.plaintext_request(registration_id='1234', data=self.data, retries=1)
         self.assertIsNone(res)
@@ -441,27 +325,16 @@
             self.fcm.plaintext_request(registration_id='1234', data=self.data, retries=2)
 
         self.assertEqual(self.fcm.make_request.call_count, 2)
->>>>>>> d5f26622
 
     def test_retry_json_request_ok(self):
         returns = [self.mock_response_1,
                    self.mock_response_2,
                    self.mock_response_3]
 
-<<<<<<< HEAD
-        self.gcm.make_request = MagicMock(
-            side_effect=create_side_effect(returns))
-        res = self.gcm.json_request(
-            registration_ids=['1', '2'], data=self.data)
-
-        # noinspection PyUnresolvedReferences
-        self.assertEqual(self.gcm.make_request.call_count, 3)
-=======
         self.fcm.make_request = MagicMock(side_effect=create_side_effect(returns))
         res = self.fcm.json_request(registration_ids=['1', '2'], data=self.data)
 
         self.assertEqual(self.fcm.make_request.call_count, 3)
->>>>>>> d5f26622
         self.assertNotIn('errors', res)
 
     def test_retry_json_request_fail(self):
@@ -469,45 +342,15 @@
                    self.mock_response_2,
                    self.mock_response_3]
 
-<<<<<<< HEAD
-        self.gcm.make_request = MagicMock(
-            side_effect=create_side_effect(returns))
-        res = self.gcm.json_request(
-            registration_ids=['1', '2'], data=self.data, retries=2)
-
-        # noinspection PyUnresolvedReferences
-        self.assertEqual(self.gcm.make_request.call_count, 2)
-=======
         self.fcm.make_request = MagicMock(side_effect=create_side_effect(returns))
         res = self.fcm.json_request(registration_ids=['1', '2'], data=self.data, retries=2)
 
         self.assertEqual(self.fcm.make_request.call_count, 2)
->>>>>>> d5f26622
         self.assertIn('Unavailable', res['errors'])
         self.assertEqual(res['errors']['Unavailable'][0], '1')
 
     def test_retry_topic_request_ok(self):
         message_id = '123456789'
-<<<<<<< HEAD
-        returns = [GCMUnavailableException(),
-                   GCMUnavailableException(),
-                   {'message_id': message_id}]
-
-        self.gcm.make_request = MagicMock(
-            side_effect=create_side_effect(returns))
-        res = self.gcm.send_topic_message(topic='foo', data=self.data)
-
-        self.assertEqual(res, message_id)
-        # noinspection PyUnresolvedReferences
-        self.assertEqual(self.gcm.make_request.call_count, 3)
-
-    def test_retry_topic_request_fail(self):
-        returns = [GCMUnavailableException(),
-                   GCMUnavailableException(),
-                   GCMUnavailableException()]
-        self.gcm.make_request = MagicMock(
-            side_effect=create_side_effect(returns))
-=======
         returns = [FCMUnavailableException(), FCMUnavailableException(), {'message_id': message_id}]
 
         self.fcm.make_request = MagicMock(side_effect=create_side_effect(returns))
@@ -519,47 +362,24 @@
     def test_retry_topic_request_fail(self):
         returns = [FCMUnavailableException(), FCMUnavailableException(), FCMUnavailableException()]
         self.fcm.make_request = MagicMock(side_effect=create_side_effect(returns))
->>>>>>> d5f26622
 
         with self.assertRaises(IOError):
             self.fcm.send_topic_message(topic='foo', data=self.data, retries=2)
 
-<<<<<<< HEAD
-        # noinspection PyUnresolvedReferences
-        self.assertEqual(self.gcm.make_request.call_count, 2)
+        self.assertEqual(self.fcm.make_request.call_count, 2)
 
     def test_retry_exponential_backoff(self):
-        returns = [GCMUnavailableException(),
-                   GCMUnavailableException(),
-                   'id=123456789']
-
-        self.gcm.make_request = MagicMock(
-            side_effect=create_side_effect(returns))
+        returns = [FCMUnavailableException(), FCMUnavailableException(), 'id=123456789']
+
+        self.fcm.make_request = MagicMock(side_effect=create_side_effect(returns))
 
         with self.assertRaises(IOError):
-            self.gcm.plaintext_request(
-                registration_id='1234', data=self.data, retries=2)
+            self.fcm.plaintext_request(registration_id='1234', data=self.data, retries=2)
 
         # time.sleep is actually mock object.
         self.assertEqual(asyncio.sleep.call_count, 2)
-        backoff = self.gcm.BACKOFF_INITIAL_DELAY
+        backoff = self.fcm.BACKOFF_INITIAL_DELAY
         for arg in asyncio.sleep.call_args_list:
-=======
-        self.assertEqual(self.fcm.make_request.call_count, 2)
-
-    def test_retry_exponential_backoff(self):
-        returns = [FCMUnavailableException(), FCMUnavailableException(), 'id=123456789']
-
-        self.fcm.make_request = MagicMock(side_effect=create_side_effect(returns))
-
-        with self.assertRaises(IOError):
-            self.fcm.plaintext_request(registration_id='1234', data=self.data, retries=2)
-
-        # time.sleep is actually mock object.
-        self.assertEqual(time.sleep.call_count, 2)
-        backoff = self.fcm.BACKOFF_INITIAL_DELAY
-        for arg in time.sleep.call_args_list:
->>>>>>> d5f26622
             sleep_time = int(arg[0][0] * 1000)
             self.assertTrue(backoff / 2 <= sleep_time <= backoff * 3 / 2)
             if 2 * backoff < self.fcm.MAX_BACKOFF_DELAY:
@@ -580,23 +400,12 @@
             self.assertIsNotNone(self.fcm.retry_after)
 
             with self.assertRaises(IOError):
-<<<<<<< HEAD
-                res = self.gcm.plaintext_request(
-                    registration_id='123', data=self.data, retries=retries)
-
-                self.assertIsNone(self.gcm.retry_after)
+                res = self.fcm.plaintext_request(registration_id='123', data=self.data, retries=retries)
+
+                self.assertIsNone(self.fcm.retry_after)
                 self.assertEqual(asyncio.sleep.call_count, retries + index)
                 self.assertFalse(mock_request.return_value.content.called)
-                # noinspection PyUnresolvedReferences
-                self.assertEqual(self.gcm.make_request.call_count, retries)
-=======
-                res = self.fcm.plaintext_request(registration_id='123', data=self.data, retries=retries)
-
-                self.assertIsNone(self.fcm.retry_after)
-                self.assertEqual(time.sleep.call_count, retries + index)
-                self.assertFalse(mock_request.return_value.content.called)
                 self.assertEqual(self.fcm.make_request.call_count, retries)
->>>>>>> d5f26622
                 print(res)
                 self.assertIn('errors', res)
                 self.assertIn('Unavailable', res['errors'])
@@ -612,67 +421,25 @@
             mock_request.return_value.status_code = status
             mock_request.return_value.headers['Retry-After'] = 30
 
-<<<<<<< HEAD
-            self.gcm.make_request = MagicMock(
-                return_value=self.mock_response_1)
-            self.gcm.retry_after = PropertyMock(return_value=True)
-=======
             self.fcm.make_request = MagicMock(return_value=self.mock_response_1)
             self.fcm.retry_after = PropertyMock(return_value=True)
->>>>>>> d5f26622
 
             self.assertIsNotNone(self.fcm.retry_after)
 
             try:
-<<<<<<< HEAD
-                res = self.gcm.json_request(
-                    registration_ids=['1', '2'], data=self.data,
-                    retries=retries)
-            except IOError:
-                self.fail("json_request raised IOError")
-
-            self.assertIsNone(self.gcm.retry_after)
-            self.assertEqual(asyncio.sleep.call_count, retries + index)
-            self.assertFalse(mock_request.return_value.json.called)
-            # noinspection PyUnresolvedReferences
-            self.assertEqual(self.gcm.make_request.call_count, retries)
-=======
                 res = self.fcm.json_request(registration_ids=['1', '2'], data=self.data, retries=retries)
             except IOError:
                 self.fail("json_request raised IOError")
 
             self.assertIsNone(self.fcm.retry_after)
-            self.assertEqual(time.sleep.call_count, retries + index)
+            self.assertEqual(asyncio.sleep.call_count, retries + index)
             self.assertFalse(mock_request.return_value.json.called)
             self.assertEqual(self.fcm.make_request.call_count, retries)
->>>>>>> d5f26622
             self.assertIn('errors', res)
             self.assertIn('Unavailable', res['errors'])
             self.assertEqual(res['errors']['Unavailable'][0], '1')
             self.assertEqual(res['errors']['Unavailable'][1], '2')
 
-<<<<<<< HEAD
-    @patch('logging.getLogger')
-    def test_logging_is_enabled(self, _):
-        self.assertTrue(type(self.gcm.logger), MagicMock)
-        self.assertEqual(self.gcm.logger.debug.call_count, 2)
-        self.gcm.logger.debug.assert_any_call(
-            'Added a stderr logging handler to logger: gcm')
-        self.gcm.logger.debug.assert_any_call(
-            'Added a stderr logging handler to logger: '
-            'requests.packages.urllib3')
-
-    @patch('gcm.logging.getLogger')
-    def test_debug_enables_logging(self, _):
-        self.assertTrue(type(self.gcm.logger), MagicMock)
-        gcm = GCM('123api', debug=True)
-        self.assertEqual(gcm.logger.debug.call_count, 2)
-        gcm.logger.debug.assert_any_call(
-            'Added a stderr logging handler to logger: gcm')
-        gcm.logger.debug.assert_any_call(
-            'Added a stderr logging handler to logger: '
-            'requests.packages.urllib3')
-=======
     @patch('fcm.logging.getLogger')
     def test_logging_is_enabled(self, mock_logging):
         self.assertTrue(type(FCM.logger), MagicMock)
@@ -688,7 +455,6 @@
         self.assertEqual(fcm.logger.debug.call_count, 2)
         fcm.logger.debug.assert_any_call('Added a stderr logging handler to logger: fcm')
         fcm.logger.debug.assert_any_call('Added a stderr logging handler to logger: requests.packages.urllib3')
->>>>>>> d5f26622
 
     @patch('aiohttp.ClientSession.post')
     def test_make_request_uses_session(self, mock_request):
